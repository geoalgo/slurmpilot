--- conflicted
+++ resolved
@@ -33,145 +33,6 @@
 )
 
 
-<<<<<<< HEAD
-@dataclass
-class JobCreationInfo:
-    jobname: str
-    entrypoint: str | None = None
-
-    bash_setup_command: str | None = (
-        None  # if specified a bash command that gets executed before the main script
-    )
-    src_dir: str | None = None
-    exp_id: str | None = None
-
-    sbatch_arguments: str | None = None  # argument to be passed to sbatch
-
-    # python
-    python_binary: str | None = None
-    # arguments to be passed to python script, if dictionary then arguments
-    # are converted to string with `--key=value` for all key, values of the dictionary
-    python_args: str | dict | None = None
-    # path existing remotely to be included in PYTHONPATH so that they can be imported in python
-    python_paths: list[str] | None = None
-    # python libraries existing locally to be sent to the remote and added to the PYTHONPATH
-    python_libraries: List[str] | None = None
-
-    # ressources
-    cluster: str = None
-    partition: str = None
-    n_cpus: int = 1  # number of cores
-    n_gpus: int = None  # number of gpus per node
-    mem: int = None  # memory pool for each core in MB
-    max_runtime_minutes: int = 60  # max runtime in minutes
-    account: str = None
-    env: dict = None
-    nodelist: str = None
-
-    def __post_init__(self):
-        if self.python_args:
-            if self.python_binary is None:
-                logging.warning(
-                    f"Python binary not set but passing `python_args`: {self.python_args}."
-                )
-        if self.python_binary is not None:
-            assert (
-                Path(self.entrypoint).suffix == ".py"
-            ), f"Must provide a python script ending with .py when using `python_binary` but got {self.entrypoint}."
-        if self.src_dir is None:
-            self.src_dir = "./"
-
-    def check_path(self):
-        assert Path(
-            self.src_dir
-        ).exists(), f"The src_dir path {self.src_dir} is missing."
-        entrypoint_path = Path(self.src_dir) / self.entrypoint
-        assert (
-            entrypoint_path.exists()
-        ), f"The entrypoint could not be found at {entrypoint_path}."
-
-    def sbatch_preamble(self) -> str:
-        """
-        Spits a preamble like this one valid for sbatch:
-        #SBATCH -p {partition}
-        #SBATCH --mem {mem}
-        ...
-        :return:
-        """
-        res = ""
-        sbatch_line = lambda config: f"#SBATCH {config}\n"
-        res += sbatch_line(f"--job-name={self.jobname}")
-        res += sbatch_line(f"--output=logs/stdout")
-        res += sbatch_line(f"--error=logs/stderr")
-        if self.n_cpus:
-            res += sbatch_line(f"--cpus-per-task={self.n_cpus}")
-        if self.partition:
-            res += sbatch_line(f"--partition={self.partition}")
-        if self.mem:
-            res += sbatch_line(f"--mem={self.mem}")
-        if self.n_gpus and self.n_gpus > 0:
-            res += sbatch_line(f"--gres=gpu:{self.n_gpus}")
-        if self.account:
-            res += sbatch_line(f"--account={self.account}")
-        if self.nodelist:
-            res += sbatch_line(f"--nodelist={self.nodelist}")
-        if self.max_runtime_minutes:
-            assert isinstance(
-                self.max_runtime_minutes, int
-            ), "maxruntime must be an integer expressing the number of minutes"
-            res += sbatch_line(f"--time={self.max_runtime_minutes}")
-        # res += sbatch_line("--chdir .")
-        return res
-
-
-class JobStatus:
-    completed: str = "COMPLETED"
-    pending: str = "PENDING"
-    failed: str = "FAILED"
-    running: str = "RUNNING"
-    cancelled: str = "CANCELLED"
-    timeout: str = "TIMEOUT"
-    out_of_memory: str = "OUT_OF_MEMORY"
-
-    def statuses(self):
-        return [self.completed, self.pending, self.failed, self.running, self.cancelled]
-
-
-@dataclass
-class JobMetadata:
-    user: str
-    date: str
-    job_creation_info: JobCreationInfo
-    cluster: str
-
-    @property
-    def jobname(self):
-        return self.job_creation_info.jobname
-
-    def to_json(self) -> str:
-        # The methods `to_json` and `from_json` are there because we have nested dataclasses which makes JobMetadata
-        # not directly Json serializable
-        class EnhancedJSONEncoder(json.JSONEncoder):
-            def default(self, o):
-                if dataclasses.is_dataclass(o):
-                    return dataclasses.asdict(o)
-                return super().default(o)
-
-        return json.dumps(self, cls=EnhancedJSONEncoder)
-
-    @classmethod
-    def from_json(cls, string) -> "JobMetadata":
-        dict_from_string = json.loads(string)
-        dict_from_string["job_creation_info"] = JobCreationInfo(
-            **dict_from_string["job_creation_info"]
-        )
-        return JobMetadata(
-            **dict_from_string,
-        )
-
-
-=======
->>>>>>> 19a43178
 class SlurmWrapper:
     def __init__(
         self,
